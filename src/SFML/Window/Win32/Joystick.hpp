--- conflicted
+++ resolved
@@ -1,100 +1,96 @@
-////////////////////////////////////////////////////////////
-//
-// SFML - Simple and Fast Multimedia Library
-// Copyright (C) 2007-2009 Laurent Gomila (laurent.gom@gmail.com)
-//
-// This software is provided 'as-is', without any express or implied warranty.
-// In no event will the authors be held liable for any damages arising from the use of this software.
-//
-// Permission is granted to anyone to use this software for any purpose,
-// including commercial applications, and to alter it and redistribute it freely,
-// subject to the following restrictions:
-//
-// 1. The origin of this software must not be misrepresented;
-//    you must not claim that you wrote the original software.
-//    If you use this software in a product, an acknowledgment
-//    in the product documentation would be appreciated but is not required.
-//
-// 2. Altered source versions must be plainly marked as such,
-//    and must not be misrepresented as being the original software.
-//
-// 3. This notice may not be removed or altered from any source distribution.
-//
-////////////////////////////////////////////////////////////
-
-#ifndef SFML_JOYSTICKWIN32_HPP
-#define SFML_JOYSTICKWIN32_HPP
-
-////////////////////////////////////////////////////////////
-// Headers
-////////////////////////////////////////////////////////////
-
-
-namespace sf
-{
-namespace priv
-{
-////////////////////////////////////////////////////////////
-/// \brief Windows implementation of Joystick
-///
-////////////////////////////////////////////////////////////
-class Joystick
-{
-public :
-
-    ////////////////////////////////////////////////////////////
-    /// \brief Initialize the instance and bind it to a physical joystick
-    ///
-    /// \param index Index of the physical joystick to bind to
-    ///
-    ////////////////////////////////////////////////////////////
-    void Initialize(unsigned int index);
-
-    ////////////////////////////////////////////////////////////
-    /// \brief Update the current joystick and return its new state
-    ///
-    /// \return Current state of the joystick
-    ///
-    ////////////////////////////////////////////////////////////
-    JoystickState UpdateState();
-
-    ////////////////////////////////////////////////////////////
-<<<<<<< HEAD
-    /// \brief Get the number of axes supported by the joystick
-=======
-    /// Check if the joystick supports the given axis
->>>>>>> 8df50b97
-    ///
-    /// \param Axis : Axis to check
-    ///
-    /// \return True of the axis is supported, false otherwise
-    ///
-    ////////////////////////////////////////////////////////////
-    bool HasAxis(Joy::Axis Axis) const;
-
-    ////////////////////////////////////////////////////////////
-    /// \brief Get the number of buttons supported by the joystick
-    ///
-    /// \return Number of buttons
-    ///
-    ////////////////////////////////////////////////////////////
-    unsigned int GetButtonsCount() const;
-
-private :
-
-    ////////////////////////////////////////////////////////////
-    // Member data
-    ////////////////////////////////////////////////////////////
-    bool         myIsConnected;          ///< Is there a joystick connected?
-    unsigned int myIndex;                ///< Windows ID of the joystick
-    unsigned int myNbButtons;            ///< Number of buttons supported by the joystick
-    bool         myAxes[Joy::AxisCount]; ///< Supported axes
-    bool         myHasContinuousPOV;     ///< True if the driver supports continuous values for the POV
-};
-
-} // namespace priv
-
-} // namespace sf
-
-
-#endif // SFML_JOYSTICKWIN32_HPP
+////////////////////////////////////////////////////////////
+//
+// SFML - Simple and Fast Multimedia Library
+// Copyright (C) 2007-2009 Laurent Gomila (laurent.gom@gmail.com)
+//
+// This software is provided 'as-is', without any express or implied warranty.
+// In no event will the authors be held liable for any damages arising from the use of this software.
+//
+// Permission is granted to anyone to use this software for any purpose,
+// including commercial applications, and to alter it and redistribute it freely,
+// subject to the following restrictions:
+//
+// 1. The origin of this software must not be misrepresented;
+//    you must not claim that you wrote the original software.
+//    If you use this software in a product, an acknowledgment
+//    in the product documentation would be appreciated but is not required.
+//
+// 2. Altered source versions must be plainly marked as such,
+//    and must not be misrepresented as being the original software.
+//
+// 3. This notice may not be removed or altered from any source distribution.
+//
+////////////////////////////////////////////////////////////
+
+#ifndef SFML_JOYSTICKWIN32_HPP
+#define SFML_JOYSTICKWIN32_HPP
+
+////////////////////////////////////////////////////////////
+// Headers
+////////////////////////////////////////////////////////////
+
+
+namespace sf
+{
+namespace priv
+{
+////////////////////////////////////////////////////////////
+/// \brief Windows implementation of Joystick
+///
+////////////////////////////////////////////////////////////
+class Joystick
+{
+public :
+
+    ////////////////////////////////////////////////////////////
+    /// \brief Initialize the instance and bind it to a physical joystick
+    ///
+    /// \param index Index of the physical joystick to bind to
+    ///
+    ////////////////////////////////////////////////////////////
+    void Initialize(unsigned int index);
+
+    ////////////////////////////////////////////////////////////
+    /// \brief Update the current joystick and return its new state
+    ///
+    /// \return Current state of the joystick
+    ///
+    ////////////////////////////////////////////////////////////
+    JoystickState UpdateState();
+
+    ////////////////////////////////////////////////////////////
+    /// \brief Check if the joystick supports the given axis
+    ///
+    /// \param Axis : Axis to check
+    ///
+    /// \return True of the axis is supported, false otherwise
+    ///
+    ////////////////////////////////////////////////////////////
+    bool HasAxis(Joy::Axis Axis) const;
+
+    ////////////////////////////////////////////////////////////
+    /// \brief Get the number of buttons supported by the joystick
+    ///
+    /// \return Number of buttons
+    ///
+    ////////////////////////////////////////////////////////////
+    unsigned int GetButtonsCount() const;
+
+private :
+
+    ////////////////////////////////////////////////////////////
+    // Member data
+    ////////////////////////////////////////////////////////////
+    bool         myIsConnected;          ///< Is there a joystick connected?
+    unsigned int myIndex;                ///< Windows ID of the joystick
+    unsigned int myNbButtons;            ///< Number of buttons supported by the joystick
+    bool         myAxes[Joy::AxisCount]; ///< Supported axes
+    bool         myHasContinuousPOV;     ///< True if the driver supports continuous values for the POV
+};
+
+} // namespace priv
+
+} // namespace sf
+
+
+#endif // SFML_JOYSTICKWIN32_HPP